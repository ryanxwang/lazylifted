[package]
name = "lazylifted"
version = "0.1.0"
authors = ["Ryan Wang <ryanxiaowang2001@gmail.com>"]
edition = "2021"
rust-version = "1.77.0"

# See more keys and their definitions at https://doc.rust-lang.org/cargo/reference/manifest.html

[dependencies]
assert_approx_eq = "1.1.0"
clap = { version = "4.5.7", features = ["derive"] }
console = "0.15.8"
dialoguer = { version = "0.11.0", features = ["history"] }
lazy_static = "1.4.0"
nom = "7.1.3"
nom-greedyerror = "0.5.0"
nom_locate = "4.1.0"
numpy = "0.21.0"
ordered-float = "4.2.0"
petgraph = { version = "0.6.5", features = ["serde-1"] }
priority-queue = "2.0.3"
pyo3 = { version = "0.21.2", features = ["auto-initialize", "serde"] }
ron = "0.8.1"
segvec = "0.2.0"
serde = { version = "1.0.203", features = ["derive"] }
smallvec = { version = "1.13.2", features = ["serde", "union"] }
strum = "0.26.2"
strum_macros = "0.26.4"
tempfile = "3.10.1"
<<<<<<< HEAD
thiserror = "1.0.61"
toml = "0.8.12"
=======
thiserror = "1.0.60"
toml = "0.8.14"
>>>>>>> 932dda5f
tracing = "0.1.40"
tracing-subscriber = { version = "0.3.18", features = ["env-filter"] }
zip = "2.1.1"

[dev-dependencies]
serial_test = "3.1.1"

[profile.dev]
opt-level = 0

[profile.release]
opt-level = 3
overflow-checks = true
debug-assertions = false
lto = true<|MERGE_RESOLUTION|>--- conflicted
+++ resolved
@@ -28,13 +28,8 @@
 strum = "0.26.2"
 strum_macros = "0.26.4"
 tempfile = "3.10.1"
-<<<<<<< HEAD
 thiserror = "1.0.61"
-toml = "0.8.12"
-=======
-thiserror = "1.0.60"
 toml = "0.8.14"
->>>>>>> 932dda5f
 tracing = "0.1.40"
 tracing-subscriber = { version = "0.3.18", features = ["env-filter"] }
 zip = "2.1.1"
